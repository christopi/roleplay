--- conflicted
+++ resolved
@@ -274,14 +274,4 @@
             exclude=exclude,
         )
 
-<<<<<<< HEAD
-        exclude += qa_event["uids"]
-
-        self.blacklist.question_blacklist.append(qg_event["best"])
-        self.blacklist.answer_blacklist.append(qa_event["best"])
-=======
-        best_answer = qa_event["best"]
-        prompt_context += f"\n### ANSWER {k}:\n{best_answer}"
-
-        exclude += qa_event["uids"]
->>>>>>> b261e66a
+        exclude += qa_event["uids"]