--- conflicted
+++ resolved
@@ -270,27 +270,6 @@
             timeout=self.config.neuron.answer_timeout,
             exclude=exclude,
         )
-<<<<<<< HEAD
-        exclude += answer_event["uids"]
-
-        if k == 0:
-            # Extend the base text with the best answer.
-            base_text = (
-                base_text
-                + "\nPrevious Question \nQuestion:"
-                + followup_event["best"]
-                + "\nAnswer:"
-                + answer_event["best"]
-            )
-        else:
-            base_text = (
-                base_text
-                + "\nQuestion:"
-                + followup_event["best"]
-                + "\nAnswer:"
-                + answer_event["best"]
-            )
-=======
 
         best_answer = qa_event["best"]
         prompt_context += f"\n### ANSWER {k}:\n{best_answer}"
@@ -298,5 +277,4 @@
         exclude += qa_event["uids"]
 
         self.blacklist.question_blacklist.append(qg_event["best"])
-        self.blacklist.answer_blacklist.append(qa_event["best"])
->>>>>>> 02cb9688
+        self.blacklist.answer_blacklist.append(qa_event["best"])