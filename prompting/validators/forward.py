--- conflicted
+++ resolved
@@ -122,26 +122,15 @@
         self.device
     )
     for weight_i, reward_fn_i in zip(self.reward_weights, self.reward_functions):
-<<<<<<< HEAD
         reward_i_normalized, reward_event = reward_fn_i.apply(prompt, responses, name)
-=======
-        reward_i, reward_i_normalized = reward_fn_i.apply(
-            task.base_text, responses, task_name
-        )
->>>>>>> e96473cb
         rewards += weight_i * reward_i_normalized.to(self.device)
         if not self.config.neuron.disable_log_rewards:
             event = {**event, **reward_event}
         bt.logging.trace(str(reward_fn_i.name), reward_i_normalized.tolist())
 
     for masking_fn_i in self.masking_functions:
-<<<<<<< HEAD
         mask_i_normalized, reward_event = masking_fn_i.apply(
             base_prompt, responses, name
-=======
-        mask_i, mask_i_normalized = masking_fn_i.apply(
-            task.base_text, responses, task_name
->>>>>>> e96473cb
         )
         rewards *= mask_i_normalized.to(self.device)  # includes diversity
         if not self.config.neuron.disable_log_rewards:
